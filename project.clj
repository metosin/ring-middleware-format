--- conflicted
+++ resolved
@@ -14,14 +14,9 @@
                  [com.google.guava/guava "18.0"]
                  [com.ibm.icu/icu4j "55.1"]
                  [clj-yaml "0.4.0"]
-<<<<<<< HEAD
                  [clojure-msgpack "1.1.0"]
-                 [com.cognitect/transit-clj "0.8.275"]]
-  :plugins [[codox "0.8.12"]]
-=======
                  [com.cognitect/transit-clj "0.8.281"]]
   :plugins [[codox "0.8.13"]]
->>>>>>> 13fd0641
   :codox {:src-dir-uri "http://github.com/metosin/ring-middleware-format/blob/master/"
           :src-linenum-anchor-prefix "L"
           :defaults {:doc/format :markdown}}
